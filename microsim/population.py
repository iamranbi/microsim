--- conflicted
+++ resolved
@@ -20,11 +20,7 @@
 import copy
 import multiprocessing as mp
 import numpy as np
-<<<<<<< HEAD
-=======
-from functools import partial
 import logging
->>>>>>> 5a93c344
 
 
 class Population:
@@ -796,4 +792,4 @@
         pandarallel.initialize(verbose=1)
         for i in range(0, len(people)):
             people.iloc[i]._populationIndex = i
-        super().__init__(people)
+        super().__init__(people)