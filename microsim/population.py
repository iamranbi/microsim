from microsim.person import Person
from microsim.race_ethnicity import NHANESRaceEthnicity
from microsim.smoking_status import SmokingStatus
from microsim.gender import NHANESGender
from microsim.education import Education
from microsim.alcohol_category import AlcoholCategory
from microsim.cohort_risk_model_repository import CohortRiskModelRepository
from microsim.nhanes_risk_model_repository import NHANESRiskModelRepository
from microsim.outcome_model_repository import OutcomeModelRepository
from microsim.statsmodel_logistic_risk_factor_model import StatsModelLogisticRiskFactorModel
from microsim.data_loader import load_regression_model, get_absolute_datafile_path
from microsim.outcome_model_type import OutcomeModelType
from microsim.cv_outcome_determination import CVOutcomeDetermination
from microsim.outcome import Outcome, OutcomeType
from microsim.qaly_assignment_strategy import QALYAssignmentStrategy
from microsim.initialization_repository import InitializationRepository

import pandas as pd
from pandarallel import pandarallel
import copy
import multiprocessing as mp
import numpy as np
import logging


class Population:
    """
    Unit of people subject to treatment program over time.

    (WIP) THe basic idea is that this is a generic superclass which will manage a group of
    people. Tangible subclasses will be needed to actually assign assumptions for a given
    population. As it stands, this class doesn't do anything (other than potentially being
    useful for tests), because it isn't tied to tangible risk models. Ultimately it might
    turn into an abstract class...
    """

    _ageStandards = {}

    def __init__(self, people):
        self._people = people
        self._ageStandards = {}
        # luciana tag: discuss with luciana...want to keep track of the sim wave htat is currently running, while running
        # and also the total number of years advanced...need to think about how to do this is a way that will be safe
        # this approach has major risks if you forget to update one of these variables
        self._totalWavesAdvanced = 0
        self._currentWave = 0
        self._bpTreatmentStrategy = None
        self.num_of_processes = 8

        self._riskFactors = ['sbp', 'dbp', 'a1c', 'hdl', 'ldl', 'trig', 'totChol',
                             'bmi', 'anyPhysicalActivity', 'afib', 'waist', 'alcoholPerWeek']
        # , 'otherLipidLoweringMedicationCount']
        self._treatments = ['antiHypertensiveCount', 'statin']
        self._timeVaryingCovariates = copy.copy(self._riskFactors)
        self._timeVaryingCovariates.append('age')
        self._timeVaryingCovariates.extend(self._treatments)
        self._timeVaryingCovariates.append('bpMedsAdded')

    def reset_to_baseline(self):
        self._totalWavesAdvanced = 0
        self._currentWave = 0
        self._bpTreatmentStrategy = None
        for person in self._people:
            person.reset_to_baseline()

    def advance(self, years):
        for yearIndex in range(years):
            logging.info(f"processing year: {yearIndex}")
            self._currentWave += 1
            for person in self._people:
                self.advance_person(person)
            self.apply_recalibration_standards()
            self._totalWavesAdvanced += 1

    # trying to work this out. if we do get it worked out, then we probably want to rebuild the person to use systematic data structrures
    # (i.e. static attributes, time-varying attributes)
    # also, will need to thikn about ways to make sure that the dataframe version of reality stays synced with teh "patient-based" version of reality
    # for now, will build a DF at the beginnign and then update the peopel at the end...
    def advance_vectorized(self, years):
        # get dataframe of people...
        df = self.get_people_current_state_and_summary_as_dataframe()
        alive = df.loc[df.dead == False]
        pandarallel.initialize(verbose=1)
        # might not need this row...depends o n whethe we do an bulk update on people or an wave-abased update
        waveAtStartOfAdvance = self._currentWave
        for yearIndex in range(years):
            logging.info(f"processing year: {yearIndex}")
            alive = alive.loc[alive.dead == False]
            self._currentWave += 1

            # advance risk factors
            for rf in self._riskFactors:
                #print(f"### Risk Factor: {rf}")
                alive[rf + "Next"] = alive.parallel_apply(self._risk_model_repository.get_model(
                    rf).estimate_next_risk_vectorized, axis='columns')

            # advance treatment
            for treatment in self._treatments:
                #print(f"### Treatment: {treatment}")
                alive[treatment + "Next"] = alive.apply(self._risk_model_repository.get_model(
                    treatment).estimate_next_risk_vectorized, axis='columns')

            # apply treatment modifications
            alive['bpMedsAddedNext'] = 0
            if self._bpTreatmentStrategy is not None:
                alive = alive.apply(
                    self._bpTreatmentStrategy.get_changes_vectorized, axis='columns')

            # advance outcomes
            # first, setup outcome variables
            for outcome in ['stroke', 'mi', 'dementia', 'dead', 'gcp']:
                alive[outcome + 'Next'] = 0
            alive['strokeFatal'] = 0
            alive['miFatal'] = 0

            # first determine if there is a cv event
            alive = alive.apply(
                self._outcome_model_repository.assign_cv_outcome_vectorized, axis='columns')
<<<<<<< HEAD
            
            # reselect on survivors...because we don't want to set non-cv mortality on poepel that died from cv events.
=======

>>>>>>> 22396010
            alive['gcp'] = alive.apply(
                self._outcome_model_repository.get_gcp_vectorized, axis='columns')
            newDementia = alive.loc[~alive.dementia].apply(
                self._outcome_model_repository.get_dementia_vectorized, axis='columns')
            alive['dementiaNext']  = newDementia
            alive.loc[alive['dementiaNext']==1, 'ageAtFirstDementia'] = alive.age
            alive['dementia'] = newDementia | alive['dementia']
            alive['nonCVDeathNext'] = alive.apply(
                self._outcome_model_repository.assign_non_cv_mortality_vectorized, axis='columns')
            alive['cvDeathNext'] =  alive['deadNext']
            alive['deadNext'] = alive['nonCVDeathNext'] | alive['cvDeathNext']

            alive = self.apply_recalibration_standards(alive)

            alive['qalyNext'] = alive.apply(
                QALYAssignmentStrategy().get_qalys_vectorized, axis='columns')

            alive.loc[~alive.dead, 'age'] = alive.age + 1
            self._totalWavesAdvanced += 1

            #### OK ...now i have it...
            #### this is where it goes sideways...
            ### we rollback the even ton the person...
            ### but, then we don't include that person in the DF because they were already excluded from the DF
            ### in the next wave...because theyr'e "dead" in teh alive DF, but alive on the peson.

            ### fix #1 — recalibrate on teh DF adn then push to people after that.
            ### fix #2 — after recalibration, track which people were recalibrated and update teh alive DF
            alive = self.move_people_df_forward(alive)
            # for efficieicny, we could try to do this all at the end...but, its a bit cleanear  to do it wave by wave
            alive.apply(self.push_updates_back_to_people, axis='columns')
            nextCols = [col for col in alive.columns if "Next" in col]
            alive.drop(columns=nextCols, inplace=True)

            # for efficiency...probaly  want to also push this forward
        return alive, df


    def push_updates_back_to_people(self, x):
        person = self._people.iloc[int(x.populationIndex)]
        return self.update_person(person, x)

    def update_person(self, person, x):
        if person.is_dead():
            raise Exception(f"Trying to update a dead person: {person}")
        for rf in self._riskFactors:
            attr = getattr(person, "_" + rf)
            attr.append(x[rf + str(self._currentWave)])

        for treatment in self._treatments:
            attr = getattr(person, "_" + treatment)
            attr.append(x[treatment + str(self._currentWave)])

        # advance outcomes
        for outcomeName, outcomeType in {'stroke':  OutcomeType.STROKE, 'mi': OutcomeType.MI, 'dementia': OutcomeType.DEMENTIA}.items():
            if x[outcomeName + "Next"]:
                fatal = False if outcomeName == "dementia" else x[outcomeName + "Fatal"]
                person.add_outcome_event(Outcome(outcomeType, fatal))

        person._gcp.append(x.gcp)
        person._qalys.append(x.qalyNext)
        person._bpMedsAdded.append(x.bpMedsAddedNext)
<<<<<<< HEAD
        if not person.is_dead():
=======
        if not x.cvDeathNext: # if they didn't have a fatal CV event, update mortality for non cv-detah
            person._alive.append(not x.nonCVDeathNext)
        if not x.deadNext:
>>>>>>> 22396010
            person._age.append(x.age)
        return person

    def move_people_df_forward(self, df):
        factorsToChange = copy.copy(self._riskFactors)
        factorsToChange.extend(self._treatments)

        for rf in factorsToChange:
            # the curent value is stored in the variable name
            df[rf] = df[rf + 'Next']
            df[rf + str(self._currentWave)] = df[rf + 'Next']
            df['mean' + rf.capitalize()] = (df['mean' + rf.capitalize()] *
                                            (df['totalYearsInSim']+1) + df[rf + 'Next']) / (df['totalYearsInSim']+2)
        for outcome in ['mi', 'stroke']:
            df[outcome + 'InSim'] = df[outcome + 'InSim'] | df[outcome + "Next"]
            df[outcome + str(self._currentWave)] = df[outcome + "Next"]
        df['dead'] = df['dead'] | df['deadNext']
        df['dead' + str(self._currentWave)] = df['deadNext']

        df['totalYearsInSim'] = df['totalYearsInSim'] + 1
        df['current_diabetes'] = df['a1c'] > 6.5
        df['current_bp_treatment'] = df['antiHypertensiveCount'] >= 1
        df['totalQalys'] = df['totalQalys'] + df['qalyNext']
        # assign ages for new events
        #df.loc[(df.ageAtFirstStroke.isnull()) & (df.strokeNext), 'ageAtFirstStroke'] = df.age
        #df.loc[(df.ageAtFirstMI.isnull()) & (df.miNext), 'ageAtFirstMI'] = df.age
        #df.loc[(df.ageAtFirstDementia.isnull()) & (df.dementiaNext), 'ageAtFirstDementia'] = df.age

        return df

    def advance_person(self, person):
        if not person.is_dead():
            person.advance_year(self._risk_model_repository,
                                self._outcome_model_repository,
                                self._qaly_assignment_strategy)
        return person

    def advance_people(self, people):
        return people.apply(self.advance_person)

    def advance_multi_process(self, years):
        for i in range(years):
            self._currentWave += 1
            logging.info(f"processing year: {i}")
            data_split = np.array_split(self._people, self.num_of_processes)
            pool = mp.Pool(self.num_of_processes)
            self._people = pd.concat(pool.map(self.advance_people, data_split))
            pool.close()
            pool.join()

            self.apply_recalibration_standards()
            self._totalWavesAdvanced += 1

    def set_bp_treatment_strategy(self, bpTreatmentStrategy):
        self._bpTreatmentStrategy = bpTreatmentStrategy
        for person in self._people:
            person._bpTreatmentStrategy = bpTreatmentStrategy

    def apply_recalibration_standards(self, recalibration_df):
        # treatment_standard is a dictionary of outcome types and effect sizees
        if (self._bpTreatmentStrategy is not None):
            if (self._bpTreatmentStrategy.get_treatment_recalibration_for_population() is not None):
                recalibration_df = self.recalibrate_bp_treatment(recalibration_df)
        return recalibration_df

    # should the estiamted treatment effect be based on the number of events in the population
    # (i.e. # events treated / # of events untreated)
    # of should it be based on teh predicted reisks
    # the problem with the first approach is that its going to depend a lot on small sample sizes...
    # and we don't necessarily want to take out that random error...that random error reflects
    # genuine uncertainty.
    # so, i thikn it should be based on the model-predicted risks...

    def recalibrate_bp_treatment(self, recalibration_df):
        treatment_outcome_standard = self._bpTreatmentStrategy.get_treatment_recalibration_for_population()
        # estimate risk for the people alive at the start of the wave
        #recalibration_pop = self.get_people_alive_at_the_start_of_the_current_wave()
        self.estimate_risks(recalibration_df, "treated")

        # rollback the treatment effect.
        # redtag: would like to apply to this to a deeply cloned population, but i can't get that to work
        # so, for now, applying it to the actual population and then rolling the effect back later.
        recalibration_df = recalibration_df.apply(self._bpTreatmentStrategy.rollback_changes_vectorized, axis='columns')

        # estimate risk after applying the treamtent effect
        self.estimate_risks(recalibration_df, "untreated")

        # hacktag related to above — roll back the treatment effect...
        recalibration_df = recalibration_df.apply(self._bpTreatmentStrategy.get_changes_vectorized, axis='columns')

        maxMeds = 5
        # recalibrate within each group of added medicaitons so that we can stratify the treamtnet effects
        for i in range(1, maxMeds+1):
            recalibrationPopForMedCount = recalibration_df.loc[(recalibration_df.bpMedsAddedNext==i) | (recalibration_df.bpMedsAddedNext.values>=maxMeds)]            
            # the change standards are for a single medication
            recalibration_standard_for_med_count = treatment_outcome_standard.copy()
            for key, value in recalibration_standard_for_med_count.items():
                recalibration_standard_for_med_count[key] = value**i

            if len(recalibrationPopForMedCount) > 0:
                # recalibrate stroke
                recalibratedForMedCount = self.create_or_rollback_events_to_correct_calibration(recalibration_standard_for_med_count,
                                                                      "treatedstrokeRisks",
                                                                      "untreatedstrokeRisks",  
                                                                      "stroke",
                                                                      OutcomeType.STROKE,
                                                                      CVOutcomeDetermination()._will_have_fatal_stroke,
                                                                      recalibrationPopForMedCount)

                recalibration_df.loc[recalibratedForMedCount.index, 'strokeNext'] = recalibratedForMedCount['strokeNext']
                recalibration_df.loc[recalibratedForMedCount.index, 'strokeFatal'] = recalibratedForMedCount['strokeFatal']
                recalibration_df.loc[recalibratedForMedCount.index, 'ageAtFirstStroke'] = recalibratedForMedCount['ageAtFirstStroke']

                # recalibrate MI
                recalibratedForMedCount = self.create_or_rollback_events_to_correct_calibration(recalibration_standard_for_med_count,
                                                                      "treatedmiRisks",
                                                                      "untreatedmiRisks",
                                                                      "mi",
                                                                      OutcomeType.MI,
                                                                      CVOutcomeDetermination()._will_have_fatal_mi,
                                                                      recalibrationPopForMedCount)
                recalibration_df.loc[recalibratedForMedCount.index, 'miNext'] = recalibratedForMedCount['miNext']
                recalibration_df.loc[recalibratedForMedCount.index, 'miFatal'] = recalibratedForMedCount['miFatal']
                recalibration_df.loc[recalibratedForMedCount.index, 'ageAtFirstMI'] = recalibratedForMedCount['ageAtFirstMI']
        return recalibration_df

                

    def estimate_risks(self, recalibration_df, prefix):
        recalibration_df[prefix + 'combinedRisks'] = recalibration_df.apply(self._outcome_model_repository.get_risk_for_person_vectorized, axis='columns', args=(OutcomeModelType.CARDIOVASCULAR, 1))
        recalibration_df[prefix + 'strokeProbabilities'] = recalibration_df.apply(CVOutcomeDetermination().get_stroke_probability, axis='columns', vectorized=True)
        recalibration_df[prefix + 'strokeRisks'] = recalibration_df[prefix + 'combinedRisks'] * recalibration_df[prefix + 'strokeProbabilities']
        recalibration_df[prefix + 'miRisks'] = recalibration_df[prefix + 'combinedRisks'] * (1-recalibration_df[prefix + 'strokeProbabilities'])
        return recalibration_df

    def create_or_rollback_events_to_correct_calibration(self,
                                                         treatment_outcome_standard,
                                                         treatedRiskVar,
                                                         untreatedRiskVar,
                                                         eventVar,
                                                         outcomeType,
                                                         fatalityDetermination,
                                                         recalibration_pop):
        modelEstimatedRR = recalibration_pop[treatedRiskVar].mean()/recalibration_pop[untreatedRiskVar].mean()
        nextEventVar = eventVar + "Next"
        ageAtFirstVar = "ageAtFirst" + eventVar.upper() if len(eventVar) == 2 else "ageAtFirst" + eventVar.capitalize()
        # use the delta between that effect and the calibration standard to recalibrate the pop.
        delta = modelEstimatedRR - treatment_outcome_standard[outcomeType]
        eventsForPeople = recalibration_pop.loc[recalibration_pop[nextEventVar]==True]
                
        numberOfEventStatusesToChange = abs(
            int(round(delta * len(eventsForPeople)/modelEstimatedRR)))
        nonEventsForPeople = recalibration_pop.loc[recalibration_pop[nextEventVar]==False]
        # key assumption: "treatment" is applied to a population as opposed to individuals within a population
        # analyses can be setup either way...build two populations and then set different treatments
        # or build a ur-population adn then set different treamtents within them
        # this is, i thikn, the first time where a coding decision is tied to one of those structure.
        # it would not, i think, be hard to change. but, just spelling it out here.

        # if negative, the model estimated too few events, if positive, too mnany
        if delta < 0:
            if numberOfEventStatusesToChange > 0:
                new_events = nonEventsForPeople.sample(n=numberOfEventStatusesToChange,
                                                            replace=False,
                                                            weights=nonEventsForPeople[untreatedRiskVar].values)
                recalibration_pop.loc[new_events.index, nextEventVar] = True
                recalibration_pop.loc[new_events.index, eventVar + 'Fatal'] = recalibration_pop.loc[new_events.index].apply(fatalityDetermination, axis='columns', args=(True,))
                recalibration_pop.loc[new_events.index, ageAtFirstVar] = np.fmin(recalibration_pop.loc[new_events.index].age, recalibration_pop.loc[new_events.index][ageAtFirstVar])
            

        elif delta > 0:
            if numberOfEventStatusesToChange > len(eventsForPeople):
                numberOfEventStatusesToChange = len(eventsForPeople)
            if numberOfEventStatusesToChange > 0:
                events_to_rollback = eventsForPeople.sample(n=numberOfEventStatusesToChange,
                                                                                   replace=False,
                                                                                   weights=1-eventsForPeople[untreatedRiskVar].values)
                recalibration_pop.loc[events_to_rollback.index, nextEventVar] = False
        return recalibration_pop

    def get_people_alive_at_the_start_of_the_current_wave(self):
        return self.get_people_alive_at_the_start_of_wave(self._currentWave)

    def get_people_alive_at_the_start_of_wave(self, wave):
        peopleAlive = []
        for person in self._people:
            if person.alive_at_start_of_wave(wave):
                peopleAlive.append(person)
        return pd.Series(peopleAlive)

    def get_people_that_are_currently_alive(self):
        return pd.Series([not person.is_dead() for _, person in self._people.iteritems()])

    def get_number_of_patients_currently_alive(self):
        self.get_people_that_are_currently_alive().sum()

    def get_events_in_most_recent_wave(self, eventType):
        peopleWithEvents = []
        for _, person in self._people.iteritems():
            if person.has_outcome_at_age(eventType, person._age[-1]):
                peopleWithEvents.append(person)
        return peopleWithEvents

    def generate_starting_mean_patient(self):
        df = self.get_people_initial_state_as_dataframe()
        return Person(age=int(round(df.age.mean())),
                      gender=NHANESGender(df.gender.mode()),
                      raceEthnicity=NHANESRaceEthnicity(df.raceEthnicity.mode()),
                      sbp=df.sbp.mean(),
                      dbp=df.dbp.mean(),
                      a1c=df.a1c.mean(),
                      hdl=df.hdl.mean(),
                      totChol=df.totChol.mean(),
                      bmi=df.bmi.mean(),
                      ldl=df.ldl.mean(),
                      trig=df.trig.mean(),
                      waist=df.waist.mean(),
                      anyPhysicalActivity=df.anyPhysicalActivity.mode(),
                      education=Education(df.education.mode()),
                      smokingStatus=SmokingStatus(df.smokingStatus.mode()),
                      antiHypertensiveCount=int(round(df.antiHypetensiveCount().mean())),
                      statin=df.statin.mode(),
                      otherLipidLoweringMedicationCount=int(
                          round(df.otherLipidLoweringMedicationCount.mean())),
                      initializeAfib=(lambda _: False),
                      selfReportStrokeAge=None,
                      selfReportMIAge=None,
                      randomEffects=self._outcome_model_repository.get_random_effects())

    def get_event_rate_in_simulation(self, eventType, duration):
        events = [person.has_outcome_during_simulation_prior_to_wave(eventType, duration) for i, person in self._people.iteritems()]
        totalTime = [person.years_in_simulation() if person.years_in_simulation() < duration  else duration for i, person in self._people.iteritems()]
        return np.array(events).sum() / np.array(totalTime).sum()
    
    def get_raw_incidence_by_age(self, eventType):
        popDF = self.get_people_current_state_as_dataframe()

        for year in range(1, self._totalWavesAdvanced + 1):
            eventVarName = 'event' + str(year)
            ageVarName = 'age' + str(year)
            popDF[ageVarName] = popDF['baseAge'] + year
            popDF[eventVarName] = [person.has_outcome_during_wave(
                year, OutcomeType.DEMENTIA) for person in self._people]

        popDF = popDF[list(filter(lambda x: x.startswith(
            'age') or x.startswith('event'), popDF.columns))]
        popDF['id'] = popDF.index
        popDF.drop(columns=['age'], inplace=True)
        longAgesEvents = pd.wide_to_long(df=popDF, stubnames=['age', 'event'], i='id', j='wave')

        agesAliveDF = self.get_people_current_state_as_dataframe()
        for year in range(1, self._totalWavesAdvanced + 1):
            aliveVarName = 'alive' + str(year)
            ageVarName = 'age' + str(year)
            agesAliveDF[ageVarName] = agesAliveDF['baseAge'] + year
            agesAliveDF[aliveVarName] = [person.alive_at_start_of_wave(
                year) for i, person in self._people.iteritems()]

        agesAliveDF = agesAliveDF[list(filter(lambda x: x.startswith(
            'age') or x.startswith('alive'), agesAliveDF.columns))]
        agesAliveDF.drop(columns=['age'], inplace=True)
        agesAliveDF['id'] = agesAliveDF.index
        longAgesDead = pd.wide_to_long(df=agesAliveDF, stubnames=[
                                       'age', 'alive'], i='id', j='wave')
        return longAgesEvents.groupby('age')['event'].sum()/longAgesDead.groupby('age')['alive'].sum()

    # refactorrtag: we should probably build a specific class that loads data files...

    def build_age_standard(self, yearOfStandardizedPopulation):
        if yearOfStandardizedPopulation in Population._ageStandards:
            return copy.deepcopy(Population._ageStandards[yearOfStandardizedPopulation])

        datafile_path = get_absolute_datafile_path("us.1969_2017.19ages.adjusted.txt")
        ageStandard = pd.read_csv(datafile_path, header=0, names=['raw'])
        # https://seer.cancer.gov/popdata/popdic.html
        ageStandard['year'] = ageStandard['raw'].str[0:4]
        ageStandard['year'] = ageStandard.year.astype(int)
        # format changes in 1990...so, we'll go forward from there...
        ageStandard = ageStandard.loc[ageStandard.year >= 1990]
        ageStandard['state'] = ageStandard['raw'].str[4:6]
        ageStandard['state'] = ageStandard['raw'].str[4:6]
        # 1 = white, 2 = black, 3 = american indian/alaskan, 4 = asian/pacific islander
        ageStandard['race'] = ageStandard['raw'].str[13:14]
        ageStandard['hispanic'] = ageStandard['raw'].str[14:15]
        ageStandard['female'] = ageStandard['raw'].str[15:16]
        ageStandard['female'] = ageStandard['female'].astype(int)
        ageStandard['female'] = ageStandard['female'].replace({1: 0, 2: 1})
        ageStandard['ageGroup'] = ageStandard['raw'].str[16:18]
        ageStandard['ageGroup'] = ageStandard['ageGroup'].astype(int)
        ageStandard['standardPopulation'] = ageStandard['raw'].str[18:26]
        ageStandard['standardPopulation'] = ageStandard['standardPopulation'].astype(int)
        ageStandard['lowerAgeBound'] = (ageStandard.ageGroup - 1) * 5
        ageStandard['upperAgeBound'] = (ageStandard.ageGroup * 5) - 1
        ageStandard['lowerAgeBound'] = ageStandard['lowerAgeBound'].replace({-5: 0, 0: 1})
        ageStandard['upperAgeBound'] = ageStandard['upperAgeBound'].replace({-1: 0, 89: 150})
        ageStandardYear = ageStandard.loc[ageStandard.year == yearOfStandardizedPopulation]
        ageStandardGroupby = ageStandardYear[['female',
                                              'standardPopulation',
                                              'lowerAgeBound',
                                              'upperAgeBound',
                                              'ageGroup']].groupby(['ageGroup',
                                                                    'female'])
        ageStandardHeaders = ageStandardGroupby.first()[['lowerAgeBound', 'upperAgeBound']]
        ageStandardHeaders['female'] = ageStandardHeaders.index.get_level_values(1)
        ageStandardPopulation = ageStandardYear[['female', 'standardPopulation', 'ageGroup']]
        ageStandardPopulation = ageStandardPopulation.groupby(['ageGroup', 'female']).sum()
        ageStandardPopulation = ageStandardHeaders.join(ageStandardPopulation, how='inner')
        # cache the age standard populations...they're not that big and it takes a while
        # to build one
        ageStandardPopulation['outcomeCount'] = 0
        ageStandardPopulation['simPersonYears'] = 0
        ageStandardPopulation['simPeople'] = 0
        Population._ageStandards[yearOfStandardizedPopulation] = copy.deepcopy(
            ageStandardPopulation)

        return ageStandardPopulation

    def tabulate_age_specific_rates(self, ageStandard):
        ageStandard['percentStandardPopInGroup'] = ageStandard['standardPopulation'] / \
            (ageStandard['standardPopulation'].sum())
        ageStandard['ageSpecificRate'] = ageStandard['outcomeCount'] * \
            100000 / ageStandard['simPersonYears']
        ageStandard['ageSpecificContribution'] = ageStandard['ageSpecificRate'] * \
            ageStandard['percentStandardPopInGroup']
        return ageStandard

    # return the age standardized # of events per 100,000 person years
    def calculate_mean_age_sex_standardized_incidence(
            self, outcomeType, yearOfStandardizedPopulation=2016,
            subPopulationSelector=None, subPopulationDFSelector=None):

        # the age selector picks the first outcome (_outcomes(outcomeTYpe)[0]) and the age is the
        # first element within the returned tuple (the second [0])
        events = self.calculate_mean_age_sex_standardized_event(
            lambda x: x.has_outcome_during_simulation(outcomeType),
            lambda x: x.get_outcomes_during_simulation(outcomeType)[0][0] - x._age[0] + 1,
            yearOfStandardizedPopulation,
            subPopulationSelector,
            subPopulationDFSelector)
        return (pd.Series([event[0] for event in events]).mean(),
                pd.Series([event[1] for event in events]).sum())

    def calculate_mean_age_sex_standardized_mortality(self, yearOfStandardizedPopulation=2016):
        events = self.calculate_mean_age_sex_standardized_event(lambda x: x.is_dead(),
                                                                lambda x: x.years_in_simulation(),
                                                                yearOfStandardizedPopulation)
        return pd.Series([event[0] for event in events]).mean()

    def get_events_for_event_type(self, eventSelector, eventAgeIdentifier, subPopulationSelector=None, subPopulationDFSelector=None):
        # build a dataframe to represent the population
        popDF = self.get_people_current_state_as_dataframe(parallel=False)
        popDF['female'] = popDF['gender'] - 1

        # calculated standardized event rate for each year
        for year in range(1, self._totalWavesAdvanced + 1):
            eventVarName = 'event' + str(year)
            ageVarName = 'age' + str(year)
            popDF[ageVarName] = popDF['baseAge'] + year
            if subPopulationDFSelector is not None:
                popDF['subpopFilter'] = popDF.apply(subPopulationDFSelector, axis='columns')
                popDF = popDF.loc[popDF.subpopFilter == 1]
            popDF[eventVarName] = [eventSelector(person) and eventAgeIdentifier(
                person) == year for person in filter(subPopulationSelector, self._people)]
        return popDF

    def  calculate_mean_age_sex_standardized_event(self, eventSelector, eventAgeIdentifier,
                                                  yearOfStandardizedPopulation=2016,
                                                  subPopulationSelector=None,
                                                  subPopulationDFSelector=None):
        # calculated standardized event rate for each year
        popDF = self.get_events_for_event_type(eventSelector, eventAgeIdentifier,
                                          subPopulationSelector,
                                          subPopulationDFSelector)
        popDF['female'] = popDF['gender'] - 1

        eventsPerYear = []

        for year in range(1, self._totalWavesAdvanced + 1):
            eventVarName = 'event' + str(year)
            ageVarName = 'age' + str(year)
            popDF[ageVarName] = popDF['baseAge'] + year
            if subPopulationDFSelector is not None:
                popDF['subpopFilter'] = popDF.apply(subPopulationDFSelector, axis='columns')
                popDF = popDF.loc[popDF.subpopFilter == 1]
            popDF[eventVarName] = [eventSelector(person) and eventAgeIdentifier(
                person) == year for person in filter(subPopulationSelector, self._people)] 
            dfForAnnualEventCalc = popDF[[ageVarName, 'female', eventVarName]]
            dfForAnnualEventCalc.rename(
                columns={
                    ageVarName: 'age',
                    eventVarName: 'event'},
                inplace=True)
            eventsPerYear.append(
                self.get_standardized_events_for_year(
                    dfForAnnualEventCalc,
                    yearOfStandardizedPopulation))

        return eventsPerYear

    def get_standardized_events_for_year(self, peopleDF, yearOfStandardizedPopulation):
        ageStandard = self.build_age_standard(yearOfStandardizedPopulation)
        # limit to the years where there are people
        # if the simulation runs for 50 years...there will be empty cells in all of the
        # young person categories
        ageStandard = ageStandard.loc[ageStandard.lowerAgeBound >= peopleDF.age.min()]

        # take the dataframe of peoplein teh population and tabnulate events relative
        # to the age standard (max age is 85 in the age standard...)
        peopleDF.loc[peopleDF['age'] > 85, 'age'] = 85
        peopleDF.loc[:,'ageGroup'] = (peopleDF['age'] // 5) + 1
        peopleDF.loc[:,'ageGroup'] = peopleDF['ageGroup'].astype(int)
        # tabulate events by group
        eventsByGroup = peopleDF.groupby(['ageGroup', 'female'])['event'].sum()
        personYears = peopleDF.groupby(['ageGroup', 'female'])['age'].count()
        # set those events on the age standard
        ageStandard['outcomeCount'] = eventsByGroup
        ageStandard['simPersonYears'] = personYears

        ageStandard = self.tabulate_age_specific_rates(ageStandard)
        return((ageStandard.ageSpecificContribution.sum(), ageStandard.outcomeCount.sum()))

    def get_person_attributes_from_person(self, person, timeVaryingCovariates):
        attrForPerson = {'age': person._age[-1],
                         'baseAge': person._age[0],
                         'gender': person._gender,
                         'raceEthnicity': person._raceEthnicity,
                         'black': person._raceEthnicity == 4,
                         'sbp': person._sbp[-1],
                         'dbp': person._dbp[-1],
                         'a1c': person._a1c[-1],
                         'current_diabetes': person._a1c[-1] > 6.5,
                         'hdl': person._hdl[-1],
                         'ldl': person._ldl[-1],
                         'trig': person._trig[-1],
                         'totChol': person._totChol[-1],
                         'bmi': person._bmi[-1],
                         'anyPhysicalActivity': person._anyPhysicalActivity[-1],
                         'education': person._education.value,
                         'afib': person._afib[-1],
                         'alcoholPerWeek': person._alcoholPerWeek[-1],
                         'antiHypertensiveCount': person._antiHypertensiveCount[-1],
                         'current_bp_treatment': person._antiHypertensiveCount[-1] > 0,
                         'statin': person._statin[-1],
                         'otherLipidLoweringMedicationCount': person._otherLipidLoweringMedicationCount[-1],
                         'waist': person._waist[-1],
                         'smokingStatus': person._smokingStatus,
                         'current_smoker': person._smokingStatus == 2,
                         'dead': person.is_dead(),
                         'gcpRandomEffect': person._randomEffects['gcp'],
                         'miPriorToSim': person._selfReportMIPriorToSim,
                         'mi': person._selfReportMIPriorToSim or person.has_mi_during_simulation(),
                         'stroke': person._selfReportStrokePriorToSim or person.has_stroke_during_simulation(),
                         'ageAtFirstStroke': person.get_age_at_first_outcome(OutcomeType.STROKE),
                         'ageAtFirstMI': person.get_age_at_first_outcome(OutcomeType.MI),
                         'ageAtFirstDementia': person.get_age_at_first_outcome(OutcomeType.DEMENTIA),
                         'miInSim': person.has_mi_during_simulation(),
                         'strokePriorToSim': person._selfReportStrokePriorToSim,
                         'strokeInSim': person.has_stroke_during_simulation(),
                         'dementia': person._dementia,
                         'gcp': person._gcp[-1],
                         'baseGcp': person._gcp[0],
                         'gcpSlope': person._gcp[-1] - person._gcp[-2] if len(person._gcp) >= 2 else 0,
                         'totalYearsInSim': person.years_in_simulation(),
                         'totalQalys': np.array(person._qalys).sum(),
                         'bpMedsAdded' : person._bpMedsAdded[-1]}
        try:
            attrForPerson['populationIndex'] = person._populationIndex
        except AttributeError:
            pass  # populationIndex is not necessary for advancing; can continue safely without it

        for var in timeVaryingCovariates:
            attr = getattr(person, "_" + var)
            for wave in range(0, len(attr)):
                attrForPerson[var + str(wave)] = attr[wave]
        return attrForPerson

<<<<<<< HEAD
    def get_people_current_state_as_dataframe(self, parallel=True):
        if parallel:
            pandarallel.initialize(verbose=1)
            return pd.DataFrame.from_dict(self._people.parallel_apply(self.get_person_attributes_from_person, timeVaryingCovariates=self._timeVaryingCovariates).array)
        else:
            return pd.DataFrame.from_dict(self._people.apply(self.get_person_attributes_from_person, timeVaryingCovariates=self._timeVaryingCovariates).array)
=======
    def get_people_current_state_as_dataframe(self):
        pandarallel.initialize(verbose=1)
        return pd.DataFrame.from_dict(self._people.parallel_apply(self.get_person_attributes_from_person, timeVaryingCovariates=self._timeVaryingCovariates).array)
>>>>>>> 22396010

    def get_people_current_state_and_summary_as_dataframe(self):
        df = self.get_people_current_state_as_dataframe()
        # iterate through variables that vary over time
        for var in self._timeVaryingCovariates:
            df['mean' + var.capitalize()] = [pd.Series(getattr(person, "_" + var)).mean()
                                             for i, person in self._people.iteritems()]
        return df

    def get_people_initial_state_as_dataframe(self):
        return pd.DataFrame({'age': [person._age[0] for person in self._people],
                             'gender': [person._gender for person in self._people],
                             'raceEthnicity': [person._raceEthnicity for person in self._people],
                             'sbp': [person._sbp[0] for person in self._people],
                             'dbp': [person._dbp[0] for person in self._people],
                             'a1c': [person._a1c[0] for person in self._people],
                             'hdl': [person._hdl[0] for person in self._people],
                             'ldl': [person._ldl[0] for person in self._people],
                             'trig': [person._trig[0] for person in self._people],
                             'totChol': [person._totChol[0] for person in self._people],
                             'bmi': [person._bmi[0] for person in self._people],
                             'anyPhysicalActivity': [person._anyPhysicalActivity[0] for person in self._people],
                             'education': [person._education.value for person in self._people],
                             'afib': [person._afib[0] for person in self._people],
                             'antiHypertensiveCount': [person._antiHypertensiveCount[0] for person in self._people],
                             'statin': [person._statin[0] for person in self._people],
                             'otherLipidLoweringMedicationCount': [person._otherLipidLoweringMedicationCount[0] for person in self._people],
                             'waist': [person._waist[0] for person in self._people],
                             'smokingStatus': [person._smokingStatus for person in self._people],
                             'miPriorToSim': [person._selfReportMIPriorToSim for person in self._people],
                             'strokePriorToSim': [person._selfReportStrokePriorToSim for person in self._people],
                             'totalQalys': [np.array(person._qalys).sum() for person in self._people]})


def initializeAFib(person):
    model = load_regression_model("BaselineAFibModel")
    statsModel = StatsModelLogisticRiskFactorModel(model)
    return statsModel.estimate_next_risk(person)


def build_person(x, outcome_model_repository):
    return Person(
        age=x.age,
        gender=NHANESGender(int(x.gender)),
        raceEthnicity=NHANESRaceEthnicity(int(x.raceEthnicity)),
        sbp=x.meanSBP,
        dbp=x.meanDBP,
        a1c=x.a1c,
        hdl=x.hdl,
        ldl=x.ldl,
        trig=x.trig,
        totChol=x.tot_chol,
        bmi=x.bmi,
        waist=x.waist,
        anyPhysicalActivity=x.anyPhysicalActivity,
        smokingStatus=SmokingStatus(int(x.smokingStatus)),
        alcohol=AlcoholCategory.get_category_for_consumption(x.alcoholPerWeek),
        education=Education(int(x.education)),
        antiHypertensiveCount=x.antiHypertensive,
        statin=x.statin,
        otherLipidLoweringMedicationCount=x.otherLipidLowering,
        initializeAfib=initializeAFib,
        initializationRepository=InitializationRepository(),
        selfReportStrokeAge=x.selfReportStrokeAge,
        selfReportMIAge=np.random.randint(
            18, x.age) if x.selfReportMIAge == 99999 else x.selfReportMIAge,
        randomEffects=outcome_model_repository.get_random_effects(),
        dfIndex=x.index,
        diedBy2015=x.diedBy2015==True)


def build_people_using_nhanes_for_sampling(nhanes, n, outcome_model_repository,  filter=None, random_seed=None, weights=None):
    if weights is None:
        weights = nhanes.WTINT2YR
    repeated_sample = nhanes.sample(
        n,
        weights=weights,
        random_state=random_seed,
        replace=True)
    pandarallel.initialize(verbose=1)
    people = repeated_sample.parallel_apply(
        build_person, outcome_model_repository=outcome_model_repository, axis='columns')
    
    for i in range(0, len(people)):
        people.iloc[i]._populationIndex = i

    if filter is not None:
        people = people.loc[people.apply(filter)]

    return people


class NHANESDirectSamplePopulation(Population):
    """ Simple base class to sample with replacement from 2015/2016 NHANES """

    def __init__(
            self,
            n,
            year,
            filter=None,
            generate_new_people=True,
            model_reposistory_type="cohort",
            random_seed=None,
            weights=None):

        nhanes = pd.read_stata("microsim/data/fullyImputedDataset.dta")
        nhanes = nhanes.loc[nhanes.year == year]
        self._outcome_model_repository = OutcomeModelRepository()
        people = build_people_using_nhanes_for_sampling(
            nhanes, n, self._outcome_model_repository,  filter=filter, random_seed=random_seed, weights=weights)
        super().__init__(people)
        self._qaly_assignment_strategy = QALYAssignmentStrategy()
        self.n = n
        self.year = year
        self._initialize_risk_models(model_reposistory_type)

    def copy(self):
        newPop = NHANESDirectSamplePopulation(self.n, self.year, False)
        newPop._people = copy.deepcopy(self._people)
        return newPop

    def _initialize_risk_models(self, model_repository_type):
        if (model_repository_type == "cohort"):
            self._risk_model_repository = CohortRiskModelRepository()
        elif (model_repository_type == "nhanes"):
            self._risk_model_repository = NHANESRiskModelRepository()
        else:
            raise Exception('unknwon risk model repository type' + model_repository_type)

class NHANESAgeStandardPopulation(NHANESDirectSamplePopulation):
        def __init__(self, n, year):
            nhanes = pd.read_stata("microsim/data/fullyImputedDataset.dta")
            weights = self.get_weights(year)
            weights['gender'] = weights['female'] + 1
            weights =  pd.merge(nhanes, weights, how='left', on=['age', 'gender']).popWeight
            super().__init__(n=n, year=year, weights = weights)

        def get_weights(self, year):
            standard = self.build_age_standard(year)
            return self.get_population_weighted_standard(standard)

        def get_population_weighted_standard(self, standard):
            rows = []
            for age in range(1, 151):
                for female in range (0, 2):
                    dfRow = standard.loc[(age >= standard.lowerAgeBound ) & (age <= standard.upperAgeBound) & (standard.female==female)]
                    upperAge = dfRow['upperAgeBound'].values[0]
                    lowerAge = dfRow['lowerAgeBound'].values[0]
                    totalPop = dfRow['standardPopulation'].values[0]
                    rows.append({'age' : age, 'female' : female, 'pop' : totalPop/(upperAge-lowerAge+1)})
            df = pd.DataFrame(rows)
            df['popWeight'] = df['pop']/df['pop'].sum()
            return df




class ClonePopulation(Population):
    """ Simple class to build a "Population" seeded by mulitple copies of the same person"""

    def __init__(self,person, n):
        self._outcome_model_repository = OutcomeModelRepository()
        self._qaly_assignment_strategy = QALYAssignmentStrategy()
        self._risk_model_repository = CohortRiskModelRepository()
        self.n = n

        people = pd.Series([copy.deepcopy(person) for i in range(0, n)])
        
        pandarallel.initialize(verbose=1)
        for i in range(0, len(people)):
            people.iloc[i]._populationIndex = i
        super().__init__(people)<|MERGE_RESOLUTION|>--- conflicted
+++ resolved
@@ -116,12 +116,8 @@
             # first determine if there is a cv event
             alive = alive.apply(
                 self._outcome_model_repository.assign_cv_outcome_vectorized, axis='columns')
-<<<<<<< HEAD
             
             # reselect on survivors...because we don't want to set non-cv mortality on poepel that died from cv events.
-=======
-
->>>>>>> 22396010
             alive['gcp'] = alive.apply(
                 self._outcome_model_repository.get_gcp_vectorized, axis='columns')
             newDementia = alive.loc[~alive.dementia].apply(
@@ -184,13 +180,7 @@
         person._gcp.append(x.gcp)
         person._qalys.append(x.qalyNext)
         person._bpMedsAdded.append(x.bpMedsAddedNext)
-<<<<<<< HEAD
         if not person.is_dead():
-=======
-        if not x.cvDeathNext: # if they didn't have a fatal CV event, update mortality for non cv-detah
-            person._alive.append(not x.nonCVDeathNext)
-        if not x.deadNext:
->>>>>>> 22396010
             person._age.append(x.age)
         return person
 
@@ -667,18 +657,12 @@
                 attrForPerson[var + str(wave)] = attr[wave]
         return attrForPerson
 
-<<<<<<< HEAD
     def get_people_current_state_as_dataframe(self, parallel=True):
         if parallel:
             pandarallel.initialize(verbose=1)
             return pd.DataFrame.from_dict(self._people.parallel_apply(self.get_person_attributes_from_person, timeVaryingCovariates=self._timeVaryingCovariates).array)
         else:
             return pd.DataFrame.from_dict(self._people.apply(self.get_person_attributes_from_person, timeVaryingCovariates=self._timeVaryingCovariates).array)
-=======
-    def get_people_current_state_as_dataframe(self):
-        pandarallel.initialize(verbose=1)
-        return pd.DataFrame.from_dict(self._people.parallel_apply(self.get_person_attributes_from_person, timeVaryingCovariates=self._timeVaryingCovariates).array)
->>>>>>> 22396010
 
     def get_people_current_state_and_summary_as_dataframe(self):
         df = self.get_people_current_state_as_dataframe()
