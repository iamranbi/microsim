import unittest
import pandas as pd
import numpy as np

from microsim.population import NHANESDirectSamplePopulation
from microsim.outcome_model_repository import OutcomeModelRepository
from microsim.outcome import Outcome, OutcomeType


class TestOftenStrokeModelRepository(OutcomeModelRepository):
    def __init__(self, stroke_rate):
        super().__init__()
        self._stroke_rate = stroke_rate

    # override base class and always return a stroke event
    def assign_cv_outcome(self, person, years=1, manualStrokeMIProbability=None):
        return Outcome(OutcomeType.STROKE, False) if np.random.random() < self._stroke_rate else None

    def assign_cv_outcome_vectorized(self, x):
        if np.random.random() < self._stroke_rate:
            x.miNext = False
            x.strokeNext = True
            x.deadNext = False
<<<<<<< HEAD
            x.ageAtFirstStroke = x.age if (x.ageAtFirstStroke is None) or (np.isnan(x.ageAtFirstStroke)) else x.ageAtFirstStroke
=======
            x.ageAtFirstStroke = x.age if (x.ageAtFirstStroke is None) or (np.isnan(x.ageAtFirstStroke)) else x.ageAtFirstStroke 
>>>>>>> 22396010
        else:
            x.miNext = False
            x.strokeNext = False
            x.deadNext = False
        return x
<<<<<<< HEAD

=======
    
>>>>>>> 22396010
    def get_risk_for_person(self, person, outcomeModelType, years=1, vectorized=False):
        return self._stroke_rate

    def assign_non_cv_mortality(self, person):
        return False




class TestOftenMIModelRepository(OutcomeModelRepository):
    def __init__(self, mi_rate):
        super().__init__()
        self._mi_rate = mi_rate

    # override base class and always return a MI event
    def assign_cv_outcome(self, person, years=1, manualStrokeMIProbability=None):
        return Outcome(OutcomeType.MI, False) if np.random.random() < self._mi_rate else None

    def assign_cv_outcome_vectorized(self, x):
        if np.random.random() < self._mi_rate:
            x.miNext = True
            x.strokeNext = False
            x.deadNext = False
<<<<<<< HEAD
            x.ageAtFirstMI = x.age if (x.ageAtFirstMI is None) or (np.isnan(x.ageAtFirstMI)) else x.ageAtFirstMI
=======
            x.ageAtFirstMI = x.age if (x.ageAtFirstMI is None) or (np.isnan(x.ageAtFirstMI)) else x.ageAtFirstMI 
>>>>>>> 22396010
        else:
            x.miNext = False
            x.strokeNext = False
            x.deadNext = False
        return x

    def get_risk_for_person(self, person, outcomeModelType, years=1, vectorized=False):
        return self._mi_rate

    def assign_non_cv_mortality(self, person):
        return False


# Can't inherit from BaseTreatmentStrategy/AddASingleBPMedTreatmentStrategy:
# ABCs and derived classes are not `pickle`-able, which breaks multiprocess/pandarellel
class addABPMedStrokeLargeEffectSize:
    def __init__(self):
        self._sbp_lowering = 5.5
        self._dbp_lowering = 3.1

    def get_changes_for_person(self, person):
        return (
            {'_antiHypertensiveCount': 1},
            {'_bpMedsAdded': 1},
            {'_sbp': -1 * self._sbp_lowering, '_dbp': -1 * self._dbp_lowering},
        )

    def get_treatment_recalibration_for_population(self):
        return {OutcomeType.STROKE: 0.5, OutcomeType.MI: 0.92}

    def get_treatment_recalibration_for_person(self, person):
        return {OutcomeType.STROKE: 0.5, OutcomeType.MI: 0.92}

    def repeat_treatment_strategy(self):
        return False

    def get_changes_vectorized(self, x):
        x.antiHypertensiveCountNext = x.antiHypertensiveCountNext + 1
        x.bpMedsAddedNext = 1
        x.sbpNext = x.sbpNext - self._sbp_lowering
        x.dbpNext = x.dbpNext - self._dbp_lowering
        return x

<<<<<<< HEAD
=======
    def rollback_changes_vectorized(self, x):
        x.antiHypertensiveCountNext = x.antiHypertensiveCountNext - 1
        x.sbpNext = x.sbpNext + self._sbp_lowering
        x.dbpNext = x.dbpNext + self._dbp_lowering
        x.bpMedsAddedNext = 0
        return x     

>>>>>>> 22396010

class addABPMedStrokeHarm(addABPMedStrokeLargeEffectSize):
    def get_treatment_recalibration_for_population(self):
        return {OutcomeType.STROKE: 1.5, OutcomeType.MI: 0.92}

    def get_treatment_recalibration_for_person(self, person):
        return {OutcomeType.STROKE: 1.5, OutcomeType.MI: 0.92}

class addABPMedMIHarm(addABPMedStrokeLargeEffectSize):
    def get_treatment_recalibration_for_population(self):
        return {OutcomeType.MI: 1.5, OutcomeType.STROKE: 0.92}

    def get_treatment_recalibration_for_person(self, person):
        return {OutcomeType.MI: 1.5, OutcomeType.STROKE: 0.92}

class addABPMedMILargeEffectSize(addABPMedStrokeLargeEffectSize):
    def get_treatment_recalibration_for_population(self):
        return {OutcomeType.MI: 0.5, OutcomeType.STROKE: 0.92}

    def get_treatment_recalibration_for_person(self, person):
        return {OutcomeType.MI: 0.5, OutcomeType.STROKE: 0.92}


class TestTreatmentRecalibration(unittest.TestCase):
    def setUp(self):
        self.popSize = 500

    # if we specify an effect size that is clinically smaller than the target...
    # then the test should rollback strokes so that we end up with fewer strokes...
    def testRecalibrationIncreasesStrokesWhenEffectSizeIsClincallySmallerButNumericallyLarger(self):
        alwaysStrokePop = NHANESDirectSamplePopulation(self.popSize, 2001)
        alwaysStrokePop._outcome_model_repository = TestOftenStrokeModelRepository(0.5)
        alwaysStrokePop.advance_vectorized(1)
        # about half of the people should have a stroke...at baseline
        numberOfStrokesInBasePopulation = pd.Series(
            [person.has_stroke_during_simulation() for i, person in alwaysStrokePop._people.iteritems()]).sum()

        # set a treatment strategy on teh population
        alwaysStrokePop = NHANESDirectSamplePopulation(self.popSize, 2001)
        alwaysStrokePop._outcome_model_repository = TestOftenStrokeModelRepository(0.5)
        # on average, treatment will have an RR round 0.95 for the BP lowering effect applied
        # so, we're going to recalibrate to a RR of 1.5...that will lead to many MORE strokes 
        alwaysStrokePop.set_bp_treatment_strategy(addABPMedStrokeHarm())
        alwaysStrokePop.advance_vectorized(1)
        numberOfStrokesInRecalibratedPopulation = pd.Series(
            [person.has_stroke_during_simulation() for i, person in alwaysStrokePop._people.iteritems()]).sum()
        self.assertLess(numberOfStrokesInBasePopulation,
                          numberOfStrokesInRecalibratedPopulation)

    # if we specivy an effect size that is clinically larger (numerically smaller) than the target...
    # then the test should generate new stroke events so that we end up with more strokes
    def testRecalibrationReducesStrokesWhenEffectSizeIsClincallyLargerButNumericallySmaller(self):
        alwaysStrokePop = NHANESDirectSamplePopulation(self.popSize, 2001)
        alwaysStrokePop._outcome_model_repository = TestOftenStrokeModelRepository(0.5)
<<<<<<< HEAD
=======

>>>>>>> 22396010
        alwaysStrokePop.advance_vectorized(1)
        # about half of people shoudl have strokes
        numberOfStrokesInBasePopulation = pd.Series(
            [person.has_stroke_during_simulation() for i, person in alwaysStrokePop._people.iteritems()]).sum()

        # set a treatment strategy on teh population
        alwaysStrokePop = NHANESDirectSamplePopulation(self.popSize, 2001)
        alwaysStrokePop._outcome_model_repository = TestOftenStrokeModelRepository(0.5)
        alwaysStrokePop.set_bp_treatment_strategy(addABPMedStrokeLargeEffectSize())
        alwaysStrokePop.advance_vectorized(1)
        numberOfStrokesInRecalibratedPopulation = pd.Series(
            [person.has_stroke_during_simulation() for i, person in alwaysStrokePop._people.iteritems()]).sum()

        self.assertGreater(numberOfStrokesInBasePopulation, numberOfStrokesInRecalibratedPopulation)

    # if we specify an effect size that is clincally smaller than the target...
    # then the test should rollback MIS so that we end up with fewer MIS...
    def testRecalibrationIncreasesSIsWhenEffectSizeIsClincallySmallerButNumericallyLarger(self):
        alwaysMIPop = NHANESDirectSamplePopulation(self.popSize, 2001)
        alwaysMIPop._outcome_model_repository = TestOftenMIModelRepository(0.5)
<<<<<<< HEAD
=======

>>>>>>> 22396010
        alwaysMIPop.advance_vectorized(1)
        # about half of people have an MI at baseline
        numberOfMIsInBasePopulation = pd.Series(
            [person.has_mi_during_simulation() for i, person in alwaysMIPop._people.iteritems()]).sum()

        # set a treatment strategy on teh population
        alwaysMIPop = NHANESDirectSamplePopulation(self.popSize, 2001)
        alwaysMIPop._outcome_model_repository = TestOftenMIModelRepository(0.5)
        alwaysMIPop.set_bp_treatment_strategy(addABPMedMIHarm())
        alwaysMIPop.advance_vectorized(1)
        numberOfMIsInRecalibratedPopulation = pd.Series(
            [person.has_mi_during_simulation() for i, person in alwaysMIPop._people.iteritems()]).sum()

        self.assertLess(numberOfMIsInBasePopulation,
                        numberOfMIsInRecalibratedPopulation)

    # if we specify an effect size that is larger than the target...
    # then the test should generate new mi events so that we end up with more MIs
    def testRecalibrationReducesMIsWhenEffectSizeIsClincallyLargerButNumericallySmaller(self):
        neverMIPop = NHANESDirectSamplePopulation(self.popSize, 2001)
        neverMIPop._outcome_model_repository = TestOftenMIModelRepository(0.5)
<<<<<<< HEAD
=======

>>>>>>> 22396010
        neverMIPop.advance_vectorized(1)
        # abou thalf of hte population has an MI at baseline
        numberOfMIsInBasePopulation = pd.Series(
            [person.has_mi_during_simulation() for i, person in neverMIPop._people.iteritems()]).sum()

        # set a treatment strategy on teh population
        neverMIPop = NHANESDirectSamplePopulation(self.popSize, 2001)
        neverMIPop._outcome_model_repository = TestOftenMIModelRepository(0.5)
        neverMIPop.set_bp_treatment_strategy(addABPMedMILargeEffectSize())
        neverMIPop.advance_vectorized(1)
        numberOfMIsInRecalibratedPopulation = pd.Series(
            [person.has_mi_during_simulation() for i, person in neverMIPop._people.iteritems()]).sum()

        self.assertGreater(numberOfMIsInBasePopulation, numberOfMIsInRecalibratedPopulation)

if __name__ == "__main__":
    unittest.main()<|MERGE_RESOLUTION|>--- conflicted
+++ resolved
@@ -21,21 +21,12 @@
             x.miNext = False
             x.strokeNext = True
             x.deadNext = False
-<<<<<<< HEAD
             x.ageAtFirstStroke = x.age if (x.ageAtFirstStroke is None) or (np.isnan(x.ageAtFirstStroke)) else x.ageAtFirstStroke
-=======
-            x.ageAtFirstStroke = x.age if (x.ageAtFirstStroke is None) or (np.isnan(x.ageAtFirstStroke)) else x.ageAtFirstStroke 
->>>>>>> 22396010
         else:
             x.miNext = False
             x.strokeNext = False
             x.deadNext = False
         return x
-<<<<<<< HEAD
-
-=======
-    
->>>>>>> 22396010
     def get_risk_for_person(self, person, outcomeModelType, years=1, vectorized=False):
         return self._stroke_rate
 
@@ -59,11 +50,7 @@
             x.miNext = True
             x.strokeNext = False
             x.deadNext = False
-<<<<<<< HEAD
             x.ageAtFirstMI = x.age if (x.ageAtFirstMI is None) or (np.isnan(x.ageAtFirstMI)) else x.ageAtFirstMI
-=======
-            x.ageAtFirstMI = x.age if (x.ageAtFirstMI is None) or (np.isnan(x.ageAtFirstMI)) else x.ageAtFirstMI 
->>>>>>> 22396010
         else:
             x.miNext = False
             x.strokeNext = False
@@ -107,16 +94,6 @@
         x.dbpNext = x.dbpNext - self._dbp_lowering
         return x
 
-<<<<<<< HEAD
-=======
-    def rollback_changes_vectorized(self, x):
-        x.antiHypertensiveCountNext = x.antiHypertensiveCountNext - 1
-        x.sbpNext = x.sbpNext + self._sbp_lowering
-        x.dbpNext = x.dbpNext + self._dbp_lowering
-        x.bpMedsAddedNext = 0
-        return x     
-
->>>>>>> 22396010
 
 class addABPMedStrokeHarm(addABPMedStrokeLargeEffectSize):
     def get_treatment_recalibration_for_population(self):
@@ -171,10 +148,6 @@
     def testRecalibrationReducesStrokesWhenEffectSizeIsClincallyLargerButNumericallySmaller(self):
         alwaysStrokePop = NHANESDirectSamplePopulation(self.popSize, 2001)
         alwaysStrokePop._outcome_model_repository = TestOftenStrokeModelRepository(0.5)
-<<<<<<< HEAD
-=======
-
->>>>>>> 22396010
         alwaysStrokePop.advance_vectorized(1)
         # about half of people shoudl have strokes
         numberOfStrokesInBasePopulation = pd.Series(
@@ -195,10 +168,6 @@
     def testRecalibrationIncreasesSIsWhenEffectSizeIsClincallySmallerButNumericallyLarger(self):
         alwaysMIPop = NHANESDirectSamplePopulation(self.popSize, 2001)
         alwaysMIPop._outcome_model_repository = TestOftenMIModelRepository(0.5)
-<<<<<<< HEAD
-=======
-
->>>>>>> 22396010
         alwaysMIPop.advance_vectorized(1)
         # about half of people have an MI at baseline
         numberOfMIsInBasePopulation = pd.Series(
@@ -220,10 +189,6 @@
     def testRecalibrationReducesMIsWhenEffectSizeIsClincallyLargerButNumericallySmaller(self):
         neverMIPop = NHANESDirectSamplePopulation(self.popSize, 2001)
         neverMIPop._outcome_model_repository = TestOftenMIModelRepository(0.5)
-<<<<<<< HEAD
-=======
-
->>>>>>> 22396010
         neverMIPop.advance_vectorized(1)
         # abou thalf of hte population has an MI at baseline
         numberOfMIsInBasePopulation = pd.Series(
