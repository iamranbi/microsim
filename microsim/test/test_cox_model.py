<<<<<<< HEAD
import unittest

from microsim.alcohol_category import AlcoholCategory
from microsim.cox_regression_model import CoxRegressionModel
from microsim.data_loader import load_model_spec
from microsim.education import Education
from microsim.gender import NHANESGender
from microsim.person import Person
from microsim.race_ethnicity import NHANESRaceEthnicity
from microsim.smoking_status import SmokingStatus
from microsim.statsmodel_cox_model import StatsModelCoxModel
from microsim.test.helper.init_vectorized_population_dataframe import (
    init_vectorized_population_dataframe
)
=======
from microsim.cox_regression_model import CoxRegressionModel
from microsim.data_loader import load_model_spec
from microsim.statsmodel_cox_model import StatsModelCoxModel
from microsim.test.fixture.vectorized_test_fixture import VectorizedTestFixture
>>>>>>> 22396010


class TestCoxModel(VectorizedTestFixture):
    def setUp(self):
<<<<<<< HEAD
        self.population_dataframe = init_vectorized_population_dataframe([
            Person(
                age=71,
                gender=NHANESGender.MALE,
                raceEthnicity=NHANESRaceEthnicity.NON_HISPANIC_WHITE,
                sbp=144.667,
                dbp=52.6667,
                a1c=9.5,
                hdl=34,
                totChol=191,
                bmi=30.05,
                ldl=110.0,
                trig=128,
                waist=45,
                anyPhysicalActivity=0,
                education=Education.COLLEGEGRADUATE,
                smokingStatus=SmokingStatus.FORMER,
                alcohol=AlcoholCategory.NONE,
                antiHypertensiveCount=0,
                statin=0,
                otherLipidLoweringMedicationCount=0,
                initializeAfib=(lambda _: None),
                randomEffects={'gcp': 0},
            ),
        ], with_base_gcp=True)
=======
        super().setUp()
>>>>>>> 22396010
        model_spec = load_model_spec("nhanesMortalityModel")
        self.model = StatsModelCoxModel(CoxRegressionModel(**model_spec))

    def test_single_linear_predictor(self):
        # Baseline estimate derived in notebook — buildNHANESMortalityModel.
        # only testing to 3 places because we approximate the cumulative hazard as oppossed
        # as opposed to directly using it
        p1_data = self.population_dataframe.iloc[0]

        actual_current_risk = self.model.linear_predictor_vectorized(p1_data)
        actual_cumulative_risk = self.model.get_risk_for_person(
            p1_data,
            years=1,
            vectorized=True,
        )

        self.assertAlmostEqual(
            first=5.440096345569454,
            second=actual_current_risk,
            places=1,
        )
        self.assertAlmostEqual(
            first=0.026299703075722214,
            second=actual_cumulative_risk,
            places=1,
        )<|MERGE_RESOLUTION|>--- conflicted
+++ resolved
@@ -1,57 +1,12 @@
-<<<<<<< HEAD
-import unittest
-
-from microsim.alcohol_category import AlcoholCategory
-from microsim.cox_regression_model import CoxRegressionModel
-from microsim.data_loader import load_model_spec
-from microsim.education import Education
-from microsim.gender import NHANESGender
-from microsim.person import Person
-from microsim.race_ethnicity import NHANESRaceEthnicity
-from microsim.smoking_status import SmokingStatus
-from microsim.statsmodel_cox_model import StatsModelCoxModel
-from microsim.test.helper.init_vectorized_population_dataframe import (
-    init_vectorized_population_dataframe
-)
-=======
 from microsim.cox_regression_model import CoxRegressionModel
 from microsim.data_loader import load_model_spec
 from microsim.statsmodel_cox_model import StatsModelCoxModel
 from microsim.test.fixture.vectorized_test_fixture import VectorizedTestFixture
->>>>>>> 22396010
 
 
 class TestCoxModel(VectorizedTestFixture):
     def setUp(self):
-<<<<<<< HEAD
-        self.population_dataframe = init_vectorized_population_dataframe([
-            Person(
-                age=71,
-                gender=NHANESGender.MALE,
-                raceEthnicity=NHANESRaceEthnicity.NON_HISPANIC_WHITE,
-                sbp=144.667,
-                dbp=52.6667,
-                a1c=9.5,
-                hdl=34,
-                totChol=191,
-                bmi=30.05,
-                ldl=110.0,
-                trig=128,
-                waist=45,
-                anyPhysicalActivity=0,
-                education=Education.COLLEGEGRADUATE,
-                smokingStatus=SmokingStatus.FORMER,
-                alcohol=AlcoholCategory.NONE,
-                antiHypertensiveCount=0,
-                statin=0,
-                otherLipidLoweringMedicationCount=0,
-                initializeAfib=(lambda _: None),
-                randomEffects={'gcp': 0},
-            ),
-        ], with_base_gcp=True)
-=======
         super().setUp()
->>>>>>> 22396010
         model_spec = load_model_spec("nhanesMortalityModel")
         self.model = StatsModelCoxModel(CoxRegressionModel(**model_spec))
 
