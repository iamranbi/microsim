from microsim.outcome_model_type import OutcomeModelType
from microsim.gender import NHANESGender
from microsim.race_ethnicity import NHANESRaceEthnicity
from microsim.education import Education
from microsim.ascvd_outcome_model import ASCVDOutcomeModel
from microsim.statsmodel_cox_model import StatsModelCoxModel
from microsim.cox_regression_model import CoxRegressionModel
from microsim.cv_outcome_determination import CVOutcomeDetermination
from microsim.person import Person
from microsim.data_loader import load_model_spec
from microsim.regression_model import RegressionModel
from microsim.gcp_model import GCPModel
from microsim.outcome import Outcome, OutcomeType
from microsim.dementia_model import DementiaModel
from microsim.smoking_status import SmokingStatus

import numpy.random as npRand
import numpy as np


# This object is currently serving two purposes.
# First, it is (as its name implies), a repository fo routcome models
# Second, it is the gateway into logic around signing outcomes.
# To the extne that logic is complex, it has been moved into separate "Determination" classe
# e.g. CVOutcomeDetermination

class OutcomeModelRepository:

    def __init__(self):
        self.mi_case_fatality = CVOutcomeDetermination.default_mi_case_fatality
        self.secondary_mi_case_fatality = CVOutcomeDetermination.default_secondary_mi_case_fatality
        self.stroke_case_fatality = CVOutcomeDetermination.default_stroke_case_fatality
        self.secondary_stroke_case_fatality = CVOutcomeDetermination.default_secondary_stroke_case_fatality
        self.secondary_prevention_multiplier = CVOutcomeDetermination.default_secondary_prevention_multiplier

        self.outcomeDet = CVOutcomeDetermination(self.mi_case_fatality,
                                                 self.stroke_case_fatality,
                                                 self.secondary_mi_case_fatality,
                                                 self.secondary_stroke_case_fatality,
                                                 self.secondary_prevention_multiplier)

        # variable used in testing to control whether a patient will have a stroke or mi
        self.manualStrokeMIProbability = None

        self._models = {}
        femaleCVCoefficients = {'lagAge': 0.106501, 'black': 0.432440, 'lagSbp#lagSbp': 0.000056, 'lagSbp': 0.017666,
                                'current_bp_treatment': 0.731678, 'current_diabetes': 0.943970, 'current_smoker': 1.009790,
                                'lagAge#black': -0.008580, 'lagSbp#current_bp_treatment': -0.003647, 'lagSbp#black': 0.006208,
                                'black#current_bp_treatment': 0.152968, 'lagAge#lagSbp': -0.000153, 'black#current_diabetes': 0.115232,
                                'black#current_smoker': -0.092231, 'lagSbp#black#current_bp_treatment': -0.000173,
                                'lagAge#lagSbp#black': -0.000094, 'Intercept': -12.823110}

        maleCVCoefficients = {'lagAge': 0.064200, 'black': 0.482835, 'lagSbp#lagSbp': -0.000061, 'lagSbp': 0.038950,
                              'current_bp_treatment': 2.055533, 'current_diabetes': 0.842209, 'current_smoker': 0.895589,
                              'lagAge#black': 0, 'lagSbp#current_bp_treatment': -0.014207, 'lagSbp#black': 0.011609,
                              'black#current_bp_treatment': -0.119460, 'lagAge#lagSbp': 0.000025, 'black#current_diabetes': -0.077214,
                              'black#current_smoker': -0.226771, 'lagSbp#black#current_bp_treatment': 0.004190,
                              'lagAge#lagSbp#black': -0.000199, 'Intercept': -11.679980}

        self._models[OutcomeModelType.CARDIOVASCULAR] = {
            "female": ASCVDOutcomeModel(RegressionModel(coefficients=femaleCVCoefficients,
                                                        coefficient_standard_errors={
                                                            key: 0 for key in femaleCVCoefficients},
                                                        residual_mean=0, residual_standard_deviation=0),
                                        tot_chol_hdl_ratio=0.151318, black_race_x_tot_chol_hdl_ratio=0.070498),

            "male": ASCVDOutcomeModel(RegressionModel(coefficients=maleCVCoefficients,
                                                      coefficient_standard_errors={
                                                          key: 0 for key in maleCVCoefficients},
                                                      residual_mean=0, residual_standard_deviation=0),
                                      tot_chol_hdl_ratio=0.193307, black_race_x_tot_chol_hdl_ratio=-0.117749)

        }
        self._models[OutcomeModelType.GLOBAL_COGNITIVE_PERFORMANCE] = GCPModel()
        self._models[OutcomeModelType.DEMENTIA] = DementiaModel()

        # This represents non-cardiovascular mortality..
        self._models[OutcomeModelType.NON_CV_MORTALITY] = self.initialize_cox_model(
            "nhanesMortalityModel")

    def get_random_effects(self):
        return {'gcp': npRand.normal(0, 4.84)}

    def get_risk_for_person(self, person, outcome, years=1, vectorized=False):
        if vectorized:
            personWrapper = PersonRowWrapper(person)
        return self.select_model_for_person(personWrapper if vectorized else person, outcome).get_risk_for_person(person, years, vectorized)

    def get_gcp(self, person):
        return self.get_risk_for_person(person, OutcomeModelType.GLOBAL_COGNITIVE_PERFORMANCE) + person._randomEffects['gcp']

    def get_gcp_vectorized(self, person):
        return self.get_risk_for_person(person, OutcomeModelType.GLOBAL_COGNITIVE_PERFORMANCE, years=1, vectorized=True) + person.gcpRandomEffect

    def get_dementia(self, person):
        if npRand.uniform(size=1) < self.get_risk_for_person(person, OutcomeModelType.DEMENTIA):
            return Outcome(OutcomeType.DEMENTIA, False)
        else:
            return None

    def get_dementia_vectorized(self, person):
        return npRand.uniform(size=1)[0] < self.get_risk_for_person(
            person, OutcomeModelType.DEMENTIA, years=1, vectorized=True)

    def select_model_for_person(self, person, outcome):
        return self.select_model_for_gender(person._gender, outcome)

    def select_model_for_gender(self, gender, outcome):
        models_for_outcome = self._models[outcome]
        if outcome == OutcomeModelType.CARDIOVASCULAR:
            gender_stem = "male" if gender == NHANESGender.MALE else "female"
            return models_for_outcome[gender_stem]
        else:
            return models_for_outcome

    def initialize_cox_model(self, modelName):
        model_spec = load_model_spec(modelName)
        return StatsModelCoxModel(CoxRegressionModel(**model_spec))

    def assign_cv_outcome(self, person, years=1, manualStrokeMIProbability=None):
        return self.outcomeDet.assign_outcome_for_person(
<<<<<<< HEAD
            self, person, years, self.manualStrokeMIProbability)
=======
            self, person, False, years, self.manualStrokeMIProbability)
>>>>>>> 55aaf998

    def assign_cv_outcome_vectorized(self, x, years=1, manualStrokeMIProbability=None):
        return self.outcomeDet.assign_outcome_for_person(
            self, x, vectorized=True, years=years, manualStrokeMIProbability=self.manualStrokeMIProbability)

        # Returns True if the model-based logic vs. the random comparison suggests death

    def assign_non_cv_mortality(self, person, years=1):
        riskForPerson = self.get_risk_for_person(person, OutcomeModelType.NON_CV_MORTALITY)
        if (npRand.uniform(size=1)[0] < riskForPerson):
            return True

    def assign_non_cv_mortality_vectorized(self, person, years=1):
        riskForPerson = self.get_risk_for_person(
            person, OutcomeModelType.NON_CV_MORTALITY, years, vectorized=True)
        return npRand.uniform(size=1)[0] < riskForPerson



            # utility class to take a dataframe row and convert some salietn elements to a person to streamline model selection


class PersonRowWrapper:
    def __init__(self, x):
        if np.isnan(x.gender):
            print("Is nan")
            print(x)
        self._age = x.age
        self._gender = NHANESGender(x.gender)
        self._raceEthnicity = NHANESRaceEthnicity(x.raceEthnicity)
        self._education = Education(x.education)
        self._smokingStatus = SmokingStatus(x.smokingStatus)<|MERGE_RESOLUTION|>--- conflicted
+++ resolved
@@ -119,11 +119,7 @@
 
     def assign_cv_outcome(self, person, years=1, manualStrokeMIProbability=None):
         return self.outcomeDet.assign_outcome_for_person(
-<<<<<<< HEAD
-            self, person, years, self.manualStrokeMIProbability)
-=======
             self, person, False, years, self.manualStrokeMIProbability)
->>>>>>> 55aaf998
 
     def assign_cv_outcome_vectorized(self, x, years=1, manualStrokeMIProbability=None):
         return self.outcomeDet.assign_outcome_for_person(
