--- conflicted
+++ resolved
@@ -24,12 +24,7 @@
         self._wmhSpecific = wmhSpecific
         self._repository = {
                           OutcomeType.WMH: WMHModelRepository(),
-<<<<<<< HEAD
-                          OutcomeType.DEMENTIA: DementiaModelRepository(),
-                          OutcomeType.EPILEPSY: EpilepsyModelRepository(),
-=======
                           OutcomeType.DEMENTIA: DementiaModelRepository(wmhSpecific = self._wmhSpecific),
->>>>>>> 6ecd26ee
                           OutcomeType.COGNITION: CognitionModelRepository(),
                           OutcomeType.CI: CIModelRepository(),
                           OutcomeType.QUALITYADJUSTED_LIFE_YEARS: QALYModelRepository(),
